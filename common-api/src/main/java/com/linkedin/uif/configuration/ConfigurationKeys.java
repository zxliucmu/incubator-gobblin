/* (c) 2014 LinkedIn Corp. All rights reserved.
 * 
 * Licensed under the Apache License, Version 2.0 (the "License"); you may not use
 * this file except in compliance with the License. You may obtain a copy of the
 * License at  http://www.apache.org/licenses/LICENSE-2.0
 * 
 * Unless required by applicable law or agreed to in writing, software distributed
 * under the License is distributed on an "AS IS" BASIS, WITHOUT WARRANTIES OR
 * CONDITIONS OF ANY KIND, either express or implied.
 */

package com.linkedin.uif.configuration;

/**
 * A central place for all Gobblin configuration property keys.
 */
public class ConfigurationKeys {

  /**
   * System configuration properties.
   */
  // Default file system URI for all file storage
  // Overwritable by more specific configuration properties
  public static final String FS_URI_KEY = "fs.uri";

  // Local file system URI
  public static final String LOCAL_FS_URI = "file:///";

  // Directory where all job configuration files are stored
  public static final String JOB_CONFIG_FILE_DIR_KEY = "jobconf.dir";

  // Job configuration file extensions
  public static final String JOB_CONFIG_FILE_EXTENSIONS_KEY = "jobconf.extensions";
  // Default job configuration file extensions
  public static final String DEFAULT_JOB_CONFIG_FILE_EXTENSIONS = "pull,job";

  // Root directory where task state files are stored
  public static final String STATE_STORE_ROOT_DIR_KEY = "state.store.dir";

  // File system URI for file-system-based task store
  public static final String STATE_STORE_FS_URI_KEY = "state.store.fs.uri";

  // Directory where job lock files are stored
  public static final String JOB_LOCK_DIR_KEY = "job.lock.dir";

  // Job launcher type
  public static final String JOB_LAUNCHER_TYPE_KEY = "launcher.type";

  // If job execution info server is enabled
  public static final String JOB_EXECINFO_SERVER_ENABLED_KEY = "job.execinfo.server.enabled";

  // Job executor thread pool size
  public static final String JOB_EXECUTOR_THREAD_POOL_SIZE_KEY = "jobexecutor.threadpool.size";
  public static final String DEFAULT_JOB_EXECUTOR_THREAD_POOL_SIZE = "5";

  // Job configuration file monitor polling interval in milliseconds
  public static final String JOB_CONFIG_FILE_MONITOR_POLLING_INTERVAL_KEY = "jobconf.monitor.interval";
  public static final String DEFAULT_JOB_CONFIG_FILE_MONITOR_POLLING_INTERVAL = "300000";

  // Comma-separated list of framework jars to include
  public static final String FRAMEWORK_JAR_FILES_KEY = "framework.jars";
  
  /**
   * Task executor and state tracker configuration properties.
   */
  public static final String TASK_EXECUTOR_THREADPOOL_SIZE_KEY = "taskexecutor.threadpool.size";
  public static final String TASK_STATE_TRACKER_THREAD_POOL_CORE_SIZE_KEY = "tasktracker.threadpool.coresize";
  public static final String TASK_STATE_TRACKER_THREAD_POOL_MAX_SIZE_KEY = "tasktracker.threadpool.maxsize";
  public static final String TASK_RETRY_THREAD_POOL_CORE_SIZE_KEY = "taskretry.threadpool.coresize";
  public static final String TASK_RETRY_THREAD_POOL_MAX_SIZE_KEY = "taskretry.threadpool.maxsize";
  public static final String DEFAULT_TASK_SCHEDULER_THREADPOOL_SIZE = "10";
  public static final String DEFAULT_TASK_STATE_TRACKER_THREAD_POOL_CORE_SIZE = "10";
  public static final String DEFAULT_TASK_STATE_TRACKER_THREAD_POOL_MAX_SIZE = "10";
  public static final String DEFAULT_TASK_RETRY_THREAD_POOL_CORE_SIZE = "2";
  public static final String DEFAULT_TASK_RETRY_THREAD_POOL_MAX_SIZE = "2";
<<<<<<< HEAD
  public static final String MAX_TASK_RETRIES_KEY = "task.maxretries";
  public static final String DEFAULT_MAX_TASK_RETRIES = "5";
  public static final String TASK_RETRY_INTERVAL_IN_SEC_KEY = "task.retry.intervalinsec";
  public static final String DEFAULT_TASK_RETRY_INTERVAL_IN_SEC = "300";
  public static final String JOB_ID_KEY = "job.id";
  public static final String TASK_ID_KEY = "task.id";
  public static final String JOB_CONFIG_FILE_PATH_KEY = "job.config.path";
  public static final String METRICS_ENABLED_KEY = "metrics.enabled";
  public static final String DEFAULT_METRICS_ENABLED = Boolean.toString(false);
  public static final String METRICS_REPORT_INTERVAL_KEY = "metrics.report.interval";
  public static final String DEFAULT_METRICS_REPORT_INTERVAL = "60000";
  public static final String JOB_CONFIG_FILE_MONITOR_POLLING_INTERVAL_KEY = "jobconf.monitor.interval";
  public static final String DEFAULT_JOB_CONFIG_FILE_MONITOR_POLLING_INTERVAL = "300000";
  // Comma-separated list of framework jars to be added to the classpath
  public static final String FRAMEWORK_JAR_FILES_KEY = "framework.jars";
  public static final String TASK_FAILURE_EXCEPTION_KEY = "task.failure.exception";
  public static final String JOB_FAILURES_KEY = "job.failures";
  public static final String JOB_MAX_FAILURES_KEY = "job.max.failures";
  public static final int DEFAULT_JOB_MAX_FAILURES = 1;
  public static final String JOB_TRACKING_URL_KEY = "job.tracking.url";
=======
>>>>>>> e6bfb25d

  /**
   * Common job configuration properties.
   */
  public static final String JOB_NAME_KEY = "job.name";
  public static final String JOB_GROUP_KEY = "job.group";
  public static final String JOB_DESCRIPTION_KEY = "job.description";
  public static final String JOB_SCHEDULE_KEY = "job.schedule";
  public static final String SOURCE_CLASS_KEY = "source.class";
  public static final String CONVERTER_CLASSES_KEY = "converter.classes";
  public static final String FORK_OPERATOR_CLASS_KEY = "fork.operator.class";
  public static final String DEFAULT_FORK_OPERATOR_CLASS = "com.linkedin.uif.fork.IdentityForkOperator";
  public static final String JOB_COMMIT_POLICY_KEY = "job.commit.policy";
  public static final String DEFAULT_JOB_COMMIT_POLICY = "full";
  public static final String WORK_UNIT_RETRY_POLICY_KEY = "workunit.retry.policy";
  public static final String WORK_UNIT_RETRY_ENABLED_KEY = "workunit.retry.enabled";
  public static final String JOB_RUN_ONCE_KEY = "job.runonce";
  public static final String JOB_DISABLED_KEY = "job.disabled";
  public static final String JOB_JAR_FILES_KEY = "job.jars";
  public static final String JOB_LOCAL_FILES_KEY = "job.local.files";
  public static final String JOB_HDFS_FILES_KEY = "job.hdfs.files";
  public static final String JOB_LOCK_ENABLED_KEY = "job.lock.enabled";
  public static final String JOB_MAX_FAILURES_KEY = "job.max.failures";
  public static final int DEFAULT_JOB_MAX_FAILURES = 1;
  public static final String MAX_TASK_RETRIES_KEY = "task.maxretries";
  public static final String DEFAULT_MAX_TASK_RETRIES = "5";
  public static final String TASK_RETRY_INTERVAL_IN_SEC_KEY = "task.retry.intervalinsec";
  public static final String DEFAULT_TASK_RETRY_INTERVAL_IN_SEC = "300";
  
  /**
   * Configuration properties used internally.
   */
  public static final String JOB_ID_KEY = "job.id";
  public static final String TASK_ID_KEY = "task.id";
  public static final String JOB_CONFIG_FILE_PATH_KEY = "job.config.path";
  public static final String TASK_FAILURE_EXCEPTION_KEY = "task.failure.exception";
  public static final String JOB_FAILURES_KEY = "job.failures";

  /**
   * Work unit related configuration properties.
   */
  public static final String WORK_UNIT_LOW_WATER_MARK_KEY = "workunit.low.water.mark";
  public static final String WORK_UNIT_HIGH_WATER_MARK_KEY = "workunit.high.water.mark";

  /**
   * Work unit runtime state related configuration properties.
   */
  public static final String WORK_UNIT_WORKING_STATE_KEY = "workunit.working.state";
  public static final String WORK_UNIT_STATE_RUNTIME_HIGH_WATER_MARK = "workunit.state.runtime.high.water.mark";

  /**
   * Extract related configuration properties.
   */
  public static final String EXTRACT_TABLE_TYPE_KEY = "extract.table.type";
  public static final String EXTRACT_NAMESPACE_NAME_KEY = "extract.namespace";
  public static final String EXTRACT_TABLE_NAME_KEY = "extract.table.name";
  public static final String EXTRACT_EXTRACT_ID_KEY = "extract.extract.id";
  public static final String EXTRACT_IS_FULL_KEY = "extract.is.full";
  public static final String EXTRACT_FULL_RUN_TIME_KEY = "extract.full.run.time";
  public static final String EXTRACT_PRIMARY_KEY_FIELDS_KEY = "extract.primary.key.fields";
  public static final String EXTRACT_DELTA_FIELDS_KEY = "extract.delta.fields";
  public static final String EXTRACT_SCHEMA = "extract.schema";
  public static final String EXTRACT_PULL_LIMIT = "extract.pull.limit";

  /**
   * Converter configuration properties.
   */
  public static final String CONVERTER_AVRO_DATE_FORMAT = "converter.avro.date.format";
  public static final String CONVERTER_AVRO_DATE_TIMEZONE = "converter.avro.date.timezone";
  public static final String CONVERTER_AVRO_TIME_FORMAT = "converter.avro.time.format";
  public static final String CONVERTER_AVRO_TIMESTAMP_FORMAT = "converter.avro.timestamp.format";
  public static final String CONVERTER_AVRO_BINARY_CHARSET = "converter.avro.binary.charset";
  public static final String CONVERTER_AVRO_MAX_CONVERSION_FAILURES = "converter.avro.max.conversion.failures";
  public static final long DEFAULT_CONVERTER_AVRO_MAX_CONVERSION_FAILURES = 0;
  public static final String CONVERTER_CSV_TO_JSON_DELIMITER = "converter.csv.to.json.delimiter";
  public static final String CONVERTER_FILTER_FIELD = "converter.filter.field";
  public static final String CONVERTER_FILTER_IDS_FILE = "converter.filter.ids.file";
  public static final String CONVERTER_IS_EPOCH_TIME_IN_SECONDS = "converter.is.epoch.time.in.seconds";

  /**
   * Fork operator configuration properties.
   */
  public static final String FORK_BRANCHES_KEY = "fork.branches";
  public static final String FORK_BRANCH_NAME_KEY = "fork.branch.name";
  public static final String DEFAULT_FORK_BRANCH_NAME = "fork_";

  /**
   * Writer configuration properties.
   */
  public static final String WRITER_PREFIX = "writer";
  public static final String WRITER_DESTINATION_TYPE_KEY = WRITER_PREFIX + ".destination.type";
  public static final String WRITER_OUTPUT_FORMAT_KEY = WRITER_PREFIX + ".output.format";
  public static final String WRITER_FILE_SYSTEM_URI = WRITER_PREFIX + ".fs.uri";
  public static final String WRITER_STAGING_DIR = WRITER_PREFIX + ".staging.dir";
  public static final String WRITER_OUTPUT_DIR = WRITER_PREFIX + ".output.dir";
  public static final String WRITER_BUILDER_CLASS = WRITER_PREFIX + ".builder.class";
  public static final String DEFAULT_WRITER_BUILDER_CLASS = "com.linkedin.uif.writer.AvroDataWriterBuilder";
  public static final String WRITER_FILE_NAME = WRITER_PREFIX + ".file.name";
  public static final String WRITER_FILE_PATH = WRITER_PREFIX + ".file.path";
  public static final String WRITER_BUFFER_SIZE = WRITER_PREFIX + ".buffer.size";
  public static final String WRITER_PRESERVE_FILE_NAME = WRITER_PREFIX + ".preserve.file.name";
  public static final String WRITER_DEFLATE_LEVEL = WRITER_PREFIX + ".deflate.level";
  public static final String WRITER_CODEC_TYPE = WRITER_PREFIX + ".codec.type";
  public static final String DEFAULT_DEFLATE_LEVEL = "9";
  public static final String DEFAULT_BUFFER_SIZE = "4096";

  /**
   * Configuration properties used by the quality checker.
   */
  public static final String QUALITY_CHECKER_PREFIX = "qualitychecker";
  public static final String TASK_LEVEL_POLICY_LIST = QUALITY_CHECKER_PREFIX + ".task.policies";
  public static final String TASK_LEVEL_POLICY_LIST_TYPE = QUALITY_CHECKER_PREFIX + ".task.policy.types";
  public static final String ROW_LEVEL_POLICY_LIST = QUALITY_CHECKER_PREFIX + ".row.policies";
  public static final String ROW_LEVEL_POLICY_LIST_TYPE = QUALITY_CHECKER_PREFIX + ".row.policy.types";
  public static final String ROW_LEVEL_ERR_FILE = QUALITY_CHECKER_PREFIX + ".row.err.file";

  /**
   * Configuration properties used by the row count policies.
   */
  public static final String EXTRACTOR_ROWS_EXPECTED = QUALITY_CHECKER_PREFIX + ".rows.expected";
  public static final String WRITER_ROWS_WRITTEN = QUALITY_CHECKER_PREFIX + ".rows.written";
  public static final String ROW_COUNT_RANGE = QUALITY_CHECKER_PREFIX + ".row.count.range";

  /**
   * Configuration properties for the task status.
   */
  public static final String TASK_STATUS_REPORT_INTERVAL_IN_MS_KEY = "task.status.reportintervalinms";
  public static final long DEFAULT_TASK_STATUS_REPORT_INTERVAL_IN_MS = 30000;

  /**
   * Configuration properties for the data publisher.
   */
  public static final String DATA_PUBLISHER_PREFIX = "data.publisher";
  public static final String DATA_PUBLISHER_TYPE = DATA_PUBLISHER_PREFIX + ".type";
  public static final String DATA_PUBLISHER_FINAL_DIR = DATA_PUBLISHER_PREFIX + ".final.dir";
  public static final String DATA_PUBLISHER_REPLACE_FINAL_DIR = DATA_PUBLISHER_PREFIX + ".replace.final.dir";
  public static final String DATA_PUBLISHER_FINAL_NAME = DATA_PUBLISHER_PREFIX + ".final.name";

  /**
   * Configuration properties used by the extractor.
   */
  public static final String SOURCE_ENTITY = "source.entity";
  public static final String SOURCE_TIMEZONE = "source.timezone";
  public static final String SOURCE_SCHEMA = "source.schema";
  public static final String SOURCE_MAX_NUMBER_OF_PARTITIONS = "source.max.number.of.partitions";
  public static final String SOURCE_SKIP_FIRST_RECORD = "source.skip.first.record";
  public static final String SOURCE_COLUMN_NAME_CASE = "source.column.name.case";

  /**
   * Configuration properties used by the QueryBasedExtractor.
   */
  public static final String SOURCE_QUERYBASED_WATERMARK_TYPE = "source.querybased.watermark.type";
  public static final String SOURCE_QUERYBASED_HOUR_COLUMN = "source.querybased.hour.column";
  public static final String SOURCE_QUERYBASED_SKIP_HIGH_WATERMARK_CALC = "source.querybased.skip.high.watermark.calc";
  public static final String SOURCE_QUERYBASED_QUERY = "source.querybased.query";
  public static final String SOURCE_QUERYBASED_IS_HOURLY_EXTRACT = "source.querybased.hourly.extract";
  public static final String SOURCE_QUERYBASED_EXTRACT_TYPE = "source.querybased.extract.type";
  public static final String SOURCE_QUERYBASED_PARTITION_INTERVAL = "source.querybased.partition.interval";
  public static final String SOURCE_QUERYBASED_START_VALUE = "source.querybased.start.value";
  public static final String SOURCE_QUERYBASED_END_VALUE = "source.querybased.end.value";
  public static final String SOURCE_QUERYBASED_APPEND_MAX_WATERMARK_LIMIT =
      "source.querybased.append.max.watermark.limit";
  public static final String SOURCE_QUERYBASED_IS_WATERMARK_OVERRIDE = "source.querybased.is.watermark.override";
  public static final String SOURCE_QUERYBASED_LOW_WATERMARK_BACKUP_SECS =
      "source.querybased.low.watermark.backup.secs";
  public static final String SOURCE_QUERYBASED_SCHEMA = "source.querybased.schema";
  public static final String SOURCE_QUERYBASED_FETCH_SIZE = "source.querybased.fetch.size";
  public static final String SOURCE_QUERYBASED_IS_SPECIFIC_API_ACTIVE = "source.querybased.is.specific.api.active";
  public static final String SOURCE_QUERYBASED_SKIP_COUNT_CALC = "source.querybased.skip.count.calc";
  public static final String SOURCE_QUERYBASED_IS_METADATA_COLUMN_CHECK_ENABLED =
      "source.querybased.is.metadata.column.check.enabled";
  public static final String SOURCE_QUERYBASED_IS_COMPRESSION_ENABLED = "source.querybased.is.compression.enabled";
  public static final String SOURCE_QUERYBASED_JDBC_RESULTSET_FETCH_SIZE =
      "source.querybased.jdbc.resultset.fetch.size";

  /**
   * Configuration properties used by the FileBasedExtractor
   */
  public static final String SOURCE_FILEBASED_DATA_DIRECTORY = "source.filebased.data.directory";
  public static final String SOURCE_FILEBASED_FILES_TO_PULL = "source.filebased.files.to.pull";
  public static final String SOURCE_FILEBASED_FS_SNAPSHOT = "source.filebased.fs.snapshot";
  public static final String SOURCE_FILEBASED_FS_URI = "source.filebased.fs.uri";
  public static final String SOURCE_FILEBASED_PRESERVE_FILE_NAME = "source.filebased.preserve.file.name";

  /**
   * Configuration properties for source connection.
   */
  public static final String SOURCE_CONN_USE_AUTHENTICATION = "source.conn.use.authentication";
  public static final String SOURCE_CONN_PRIVATE_KEY = "source.conn.private.key";
  public static final String SOURCE_CONN_KNOWN_HOSTS = "source.conn.known.hosts";
  public static final String SOURCE_CONN_CLIENT_SECRET = "source.conn.client.secret";
  public static final String SOURCE_CONN_CLIENT_ID = "source.conn.client.id";
  public static final String SOURCE_CONN_DOMAIN = "source.conn.domain";
  public static final String SOURCE_CONN_USERNAME = "source.conn.username";
  public static final String SOURCE_CONN_PASSWORD = "source.conn.password";
  public static final String SOURCE_CONN_SECURITY_TOKEN = "source.conn.security.token";
  public static final String SOURCE_CONN_HOST_NAME = "source.conn.host";
  public static final String SOURCE_CONN_VERSION = "source.conn.version";
  public static final String SOURCE_CONN_TIMEOUT = "source.conn.timeout";
  public static final String SOURCE_CONN_REST_URL = "source.conn.rest.url";
  public static final String SOURCE_CONN_USE_PROXY_URL = "source.conn.use.proxy.url";
  public static final String SOURCE_CONN_USE_PROXY_PORT = "source.conn.use.proxy.port";
  public static final String SOURCE_CONN_DRIVER = "source.conn.driver";
  public static final String SOURCE_CONN_PORT = "source.conn.port";
  public static final int SOURCE_CONN_DEFAULT_PORT = 22;

  /**
   * Source default configurations.
   */
  public static final long DEFAULT_WATERMARK_VALUE = -1;
  public static final int DEFAULT_MAX_NUMBER_OF_PARTITIONS = 20;
  public static final int DEFAULT_SOURCE_FETCH_SIZE = 1000;
  public static final String DEFAULT_WATERMARK_TYPE = "timestamp";
  public static final String DEFAULT_LOW_WATERMARK_BACKUP_SECONDS = "1000";
  public static final int DEFAULT_CONN_TIMEOUT = 500000;
  public static final String ESCAPE_CHARS_IN_COLUMN_NAME = "$,&";
  public static final String ESCAPE_CHARS_IN_TABLE_NAME = "$,&";
  public static final String DEFAULT_SOURCE_QUERYBASED_WATERMARK_PREDICATE_SYMBOL = "'$WATERMARK'";
  public static final String DEFAULT_SOURCE_QUERYBASED_IS_METADATA_COLUMN_CHECK_ENABLED = "true";
  public static final String DEFAULT_COLUMN_NAME_CASE = "NOCHANGE";
  public static final int DEFAULT_SOURCE_QUERYBASED_JDBC_RESULTSET_FETCH_SIZE = 1000;

  public static final String FILEBASED_REPORT_STATUS_ON_COUNT = "filebased.report.status.on.count";
  public static final int DEFAULT_FILEBASED_REPORT_STATUS_ON_COUNT = 10000;

  /**
   * Configuration properties used by the Hadoop MR job launcher.
   */
  public static final String MR_JOB_ROOT_DIR_KEY = "mr.job.root.dir";
  public static final String MR_JOB_MAX_MAPPERS_KEY = "mr.job.max.mappers";

  /**
   * Configuration properties for email settings.
   */
  public static final String ALERT_EMAIL_ENABLED_KEY = "email.alert.enabled";
  public static final String NOTIFICATION_EMAIL_ENABLED_KEY = "email.notification.enabled";
  public static final String EMAIL_HOST_KEY = "email.host";
  public static final String DEFAULT_EMAIL_HOST = "localhost";
  public static final String EMAIL_SMTP_PORT_KEY = "email.smtp.port";
  public static final String EMAIL_USER_KEY = "email.user";
  public static final String EMAIL_PASSWORD_KEY = "email.password";
  public static final String EMAIL_FROM_KEY = "email.from";
  public static final String EMAIL_TOS_KEY = "email.tos";

  /**
   * Common metrics configuration properties.
   */
  public static final String METRICS_LOG_DIR_KEY = "metrics.log.dir";
  public static final String METRICS_ENABLED_KEY = "metrics.enabled";
  public static final String DEFAULT_METRICS_ENABLED = Boolean.toString(false);
  public static final String METRICS_REPORTING_FILE_ENABLED_KEY = "metrics.reporting.file.enabled";
  public static final String DEFAULT_METRICS_REPORTING_FILE_ENABLED = Boolean.toString(true);
  public static final String METRICS_REPORTING_JMX_ENABLED_KEY = "metrics.reporting.jmx.enabled";
  public static final String DEFAULT_METRICS_REPORTING_JMX_ENABLED = Boolean.toString(false);
  public static final String METRICS_REPORT_INTERVAL_KEY = "metrics.report.interval";
  public static final String DEFAULT_METRICS_REPORT_INTERVAL = "30000";
  
  /**
   * FluxDB metrics store configuration properties.
   */
  public static final String FLUXDB_URL_KEY = "fluxdb.url";
  public static final String FLUXDB_USER_NAME_KEY = "fluxdb.user.name";
  public static final String DEFAULT_FLUXDB_USER_NAME = "root";
  public static final String FLUXDB_USER_PASSWORD_KEY = "fluxdb.user.password";
  public static final String DEFAULT_FLUXDB_USER_PASSWORD = "root";

  /**
   * Rest server configuration properties.
   */
  public static final String REST_SERVER_HOST_KEY = "rest.server.host";
  public static final String DEFAULT_REST_SERVER_HOST = "localhost";
  public static final String REST_SERVER_PORT_KEY = "rest.server.port";
  public static final String DEFAULT_REST_SERVER_PORT = "8080";

  /**
   * MySQL job history store configuration properties.
   */
  public static final String JOB_HISTORY_STORE_ENABLED_KEY = "job.history.store.enabled";
  public static final String JOB_HISTORY_STORE_URL_KEY = "job.history.store.url";
  public static final String JOB_HISTORY_STORE_JDBC_DRIVER_KEY = "job.history.store.jdbc.driver";
  public static final String DEFAULT_JOB_HISTORY_STORE_JDBC_DRIVER = "com.mysql.jdbc.Driver";
  public static final String JOB_HISTORY_STORE_USER_KEY = "job.history.store.user";
  public static final String DEFAULT_JOB_HISTORY_STORE_USER = "gobblin";
  public static final String JOB_HISTORY_STORE_PASSWORD_KEY = "job.history.store.password";
  public static final String DEFAULT_JOB_HISTORY_STORE_PASSWORD = "gobblin";
}<|MERGE_RESOLUTION|>--- conflicted
+++ resolved
@@ -1,9 +1,9 @@
 /* (c) 2014 LinkedIn Corp. All rights reserved.
- * 
+ *
  * Licensed under the Apache License, Version 2.0 (the "License"); you may not use
  * this file except in compliance with the License. You may obtain a copy of the
  * License at  http://www.apache.org/licenses/LICENSE-2.0
- * 
+ *
  * Unless required by applicable law or agreed to in writing, software distributed
  * under the License is distributed on an "AS IS" BASIS, WITHOUT WARRANTIES OR
  * CONDITIONS OF ANY KIND, either express or implied.
@@ -59,7 +59,7 @@
 
   // Comma-separated list of framework jars to include
   public static final String FRAMEWORK_JAR_FILES_KEY = "framework.jars";
-  
+
   /**
    * Task executor and state tracker configuration properties.
    */
@@ -73,29 +73,6 @@
   public static final String DEFAULT_TASK_STATE_TRACKER_THREAD_POOL_MAX_SIZE = "10";
   public static final String DEFAULT_TASK_RETRY_THREAD_POOL_CORE_SIZE = "2";
   public static final String DEFAULT_TASK_RETRY_THREAD_POOL_MAX_SIZE = "2";
-<<<<<<< HEAD
-  public static final String MAX_TASK_RETRIES_KEY = "task.maxretries";
-  public static final String DEFAULT_MAX_TASK_RETRIES = "5";
-  public static final String TASK_RETRY_INTERVAL_IN_SEC_KEY = "task.retry.intervalinsec";
-  public static final String DEFAULT_TASK_RETRY_INTERVAL_IN_SEC = "300";
-  public static final String JOB_ID_KEY = "job.id";
-  public static final String TASK_ID_KEY = "task.id";
-  public static final String JOB_CONFIG_FILE_PATH_KEY = "job.config.path";
-  public static final String METRICS_ENABLED_KEY = "metrics.enabled";
-  public static final String DEFAULT_METRICS_ENABLED = Boolean.toString(false);
-  public static final String METRICS_REPORT_INTERVAL_KEY = "metrics.report.interval";
-  public static final String DEFAULT_METRICS_REPORT_INTERVAL = "60000";
-  public static final String JOB_CONFIG_FILE_MONITOR_POLLING_INTERVAL_KEY = "jobconf.monitor.interval";
-  public static final String DEFAULT_JOB_CONFIG_FILE_MONITOR_POLLING_INTERVAL = "300000";
-  // Comma-separated list of framework jars to be added to the classpath
-  public static final String FRAMEWORK_JAR_FILES_KEY = "framework.jars";
-  public static final String TASK_FAILURE_EXCEPTION_KEY = "task.failure.exception";
-  public static final String JOB_FAILURES_KEY = "job.failures";
-  public static final String JOB_MAX_FAILURES_KEY = "job.max.failures";
-  public static final int DEFAULT_JOB_MAX_FAILURES = 1;
-  public static final String JOB_TRACKING_URL_KEY = "job.tracking.url";
-=======
->>>>>>> e6bfb25d
 
   /**
    * Common job configuration properties.
@@ -124,7 +101,7 @@
   public static final String DEFAULT_MAX_TASK_RETRIES = "5";
   public static final String TASK_RETRY_INTERVAL_IN_SEC_KEY = "task.retry.intervalinsec";
   public static final String DEFAULT_TASK_RETRY_INTERVAL_IN_SEC = "300";
-  
+
   /**
    * Configuration properties used internally.
    */
@@ -133,6 +110,7 @@
   public static final String JOB_CONFIG_FILE_PATH_KEY = "job.config.path";
   public static final String TASK_FAILURE_EXCEPTION_KEY = "task.failure.exception";
   public static final String JOB_FAILURES_KEY = "job.failures";
+  public static final String JOB_TRACKING_URL_KEY = "job.tracking.url";
 
   /**
    * Work unit related configuration properties.
@@ -352,7 +330,7 @@
   public static final String DEFAULT_METRICS_REPORTING_JMX_ENABLED = Boolean.toString(false);
   public static final String METRICS_REPORT_INTERVAL_KEY = "metrics.report.interval";
   public static final String DEFAULT_METRICS_REPORT_INTERVAL = "30000";
-  
+
   /**
    * FluxDB metrics store configuration properties.
    */
