--- conflicted
+++ resolved
@@ -133,14 +133,10 @@
     public static final String DEFAULT_TASK_RETRY_INTERVAL_IN_SEC = "300";
     public static final String JOB_ID_KEY = "job.id";
     public static final String TASK_ID_KEY = "task.id";
-<<<<<<< HEAD
     public static final String JOB_CONFIG_FILE_PATH_KEY = "job.config.path";
-
-=======
     public static final String SOURCE_WRAPPERS = "source.wrappers";
     public static final String DEFAULT_SOURCE_WRAPPER = "default";
-    
->>>>>>> 60d3d4d2
+
     /**
      * Configuration properties used by the quality checker
      */
